# PhotoManager

A manager for photos and other media files
inspired by [elodie](https://github.com/jmathai/elodie).

Imports photos into a database and collects them to a specified directory.
Verifies stored photos based on their checksum.
Database is stored in a non-proprietary, human-readable JSON format.
Will not modify any photos.  

Photos are organized by the best available date
obtained from EXIF or non-EXIF information.
They can be prioritized so that only the best available version
will be collected. Alternate and derived versions of photos
are identified by matching filenames and timestamps.

## Installation
### Clone the repository
```shell
git clone https://github.com/aaronkollasch/photomanager.git
cd photomanager
pip install -r requirements.txt
```

### Install ExifTool
```shell
# macOS
brew install exiftool

# Debian / Ubuntu
apt install libimage-exiftool-perl

# Fedora / Redhat
dnf install perl-Image-ExifTool
```
Or download from [https://exiftool.org](https://exiftool.org/)
<<<<<<< HEAD

### Requirements
- Python 3.9
- click
- tqdm
- [ExifTool](https://exiftool.org/)
=======
>>>>>>> a9cfa23f

## Usage
### Import photos into the database
```shell
./photomanager.py import --debug --db db.json /path/to/directory /path/to/photo.jpg
```
PhotoManager will search for media files in any supplied directories
and also import single files supplied directly as arguments.
Repeat with as many sources as desired.

<<<<<<< HEAD
For lower-quality versions of source photos such as downstream edits
or previews, provide a lower priority such as `--priority 30`
(default is 10). These will be collected if the original (high-priority)
copy is unavailable. Alternate versions are matched using their
timestamp and filename.
=======
For lower-priority versions of photos such as downstream edits
or thumbnails, provide a lower priority such as `--priority 30`
(default is 10)
>>>>>>> a9cfa23f

Old versions of the database are given unique names and not overwritten.
Command history is stored within the database.

### Collect files into a storage folder
Now that PhotoManager knows what photos you want to store,
collect them into a storage folder:
```shell
./photomanager.py collect --debug --db db.json --destination /path/to/destination
```
This will copy the highest-priority versions of photos
not already stored into the destination folder and
give them consistent paths based on their 
timestamps, checksums, and original names.

```
├── 2015
│   ├── 01-Jan
│   │   ├── 2015-01-04_10-22-03-a927bc3-IMG_0392.JPG
│   │   └── 2015-01-31_19-20-13-ce028af-IMG_0782.JPG
│   └── 02-Feb
│       └── 2015-02-30_02-40-43-9637179-AWK_0060.jpg
├── 2016
│   ├── 05-May
│   │   ├── 2018-05-24_00-31-08-bf3ed29-IMG_8213.JPG
│   │   └── 2018-05-29_20-13-16-39a4187-IMG_8591.MOV
├── 2017
│   ├── 12-Dec
│   │   ├── 2017-12-25_20-32-41-589c151-DSC_8705.JPG
│   │   └── 2017-12-25_20-32-41-4bb6987-DSC_8705.NEF
```

Paths to stored photos are saved in the database as relative to `destination`,
<<<<<<< HEAD
so the library is portable, and the same database can be shared across
library copies, e.g. those created with `rsync`.
=======
so the library is portable and the same database can be shared across
library copies, e.g. created with `rsync`.
>>>>>>> a9cfa23f

Importing and collection can be repeated 
as new sources of photos are found and collected.

### Verify stored photos against bit rot or modification
```shell
./photomanager.py verify --db db.json --destination /path/to/destination
```

## Usage instructions
Use the `--help` argument to see instructions for each command
```shell
./photomanager.py --help                                                                                                                                            1   main 
Usage: photomanager.py [OPTIONS] COMMAND [ARGS]...

Options:
  --help  Show this message and exit.

Commands:
  clean    Remove lower-priority alternatives of stored items
  collect  Collect highest-priority items into storage
  import   Find and add items to database
  stats    Get database statistics
  verify   Verify checksums of stored items
```
### Import photos
```
Usage: photomanager.py import [OPTIONS] [PATHS]...

  Find and add items to database

Options:
  --db FILE            PhotoManager database path  [required]
  --source DIRECTORY   Directory to import
  --file FILE          File to import
  --exclude TEXT       Name patterns to exclude
  --priority INTEGER   Priority of imported photos (lower is preferred,
                       default=10)

  --storage-type TEXT  Class of storage medium (HDD or SSD)
  --debug              Run in debug mode
  --help               Show this message and exit.
```

### Collect photos
```
Usage: photomanager.py collect [OPTIONS]

  Collect highest-priority items into storage

Options:
  --db FILE                PhotoManager database path  [required]
  --destination DIRECTORY  Photo storage base directory  [required]
  --debug                  Run in debug mode
  --help                   Show this message and exit.
```

### Verify photos
```
Usage: photomanager.py verify [OPTIONS]

  Verify checksums of stored items

Options:
  --db FILE                PhotoManager database path  [required]
  --destination DIRECTORY  Photo storage base directory  [required]
  --subdir TEXT            Verify only items within subdirectory
  --storage-type TEXT      Class of storage medium (HDD or SSD)
  --help                   Show this message and exit.
```

### Remove unnecessary duplicates
```
Usage: photomanager.py clean [OPTIONS]

  Remove lower-priority alternatives of stored items

Options:
  --db FILE                PhotoManager database path  [required]
  --destination DIRECTORY  Photo storage base directory  [required]
  --subdir TEXT            Remove only items within subdirectory
  --debug                  Run in debug mode
  --dry-run                Perform a dry run that makes no changes
  --help                   Show this message and exit.
```<|MERGE_RESOLUTION|>--- conflicted
+++ resolved
@@ -1,15 +1,15 @@
 # PhotoManager
 
-A manager for photos and other media files
+A manager for photos and other media files,
 inspired by [elodie](https://github.com/jmathai/elodie).
 
 Imports photos into a database and collects them to a specified directory.
 Verifies stored photos based on their checksum.
 Database is stored in a non-proprietary, human-readable JSON format.
-Will not modify any photos.  
+Will not modify any photos.
 
 Photos are organized by the best available date
-obtained from EXIF or non-EXIF information.
+obtained from metadata or file information.
 They can be prioritized so that only the best available version
 will be collected. Alternate and derived versions of photos
 are identified by matching filenames and timestamps.
@@ -34,15 +34,12 @@
 dnf install perl-Image-ExifTool
 ```
 Or download from [https://exiftool.org](https://exiftool.org/)
-<<<<<<< HEAD
 
 ### Requirements
 - Python 3.9
 - click
 - tqdm
 - [ExifTool](https://exiftool.org/)
-=======
->>>>>>> a9cfa23f
 
 ## Usage
 ### Import photos into the database
@@ -53,17 +50,11 @@
 and also import single files supplied directly as arguments.
 Repeat with as many sources as desired.
 
-<<<<<<< HEAD
 For lower-quality versions of source photos such as downstream edits
 or previews, provide a lower priority such as `--priority 30`
 (default is 10). These will be collected if the original (high-priority)
 copy is unavailable. Alternate versions are matched using their
 timestamp and filename.
-=======
-For lower-priority versions of photos such as downstream edits
-or thumbnails, provide a lower priority such as `--priority 30`
-(default is 10)
->>>>>>> a9cfa23f
 
 Old versions of the database are given unique names and not overwritten.
 Command history is stored within the database.
@@ -76,7 +67,7 @@
 ```
 This will copy the highest-priority versions of photos
 not already stored into the destination folder and
-give them consistent paths based on their 
+give them consistent paths based on their
 timestamps, checksums, and original names.
 
 ```
@@ -97,15 +88,10 @@
 ```
 
 Paths to stored photos are saved in the database as relative to `destination`,
-<<<<<<< HEAD
 so the library is portable, and the same database can be shared across
 library copies, e.g. those created with `rsync`.
-=======
-so the library is portable and the same database can be shared across
-library copies, e.g. created with `rsync`.
->>>>>>> a9cfa23f
 
-Importing and collection can be repeated 
+Importing and collection can be repeated
 as new sources of photos are found and collected.
 
 ### Verify stored photos against bit rot or modification
